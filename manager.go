--- conflicted
+++ resolved
@@ -155,17 +155,12 @@
 
 	return &Ruleset{
 		NewPrependRule(TableFilter, ChainForward,
-<<<<<<< HEAD
 			"-j", ChainDockerUser),
 		NewPrependRule(TableFilter, ChainForward,
-			"-j", ChainDockerIsolation),
-		NewRule(TableFilter, ChainDockerIsolation,
-=======
 			"-j", ChainDockerIsolation1),
 		NewRule(TableFilter, ChainDockerIsolation1,
 			"-j", "RETURN"),
 		NewRule(TableFilter, ChainDockerIsolation2,
->>>>>>> cf76f764
 			"-j", "RETURN"),
 		NewRule(TableNat, ChainPrerouting,
 			"-m", "addrtype",
